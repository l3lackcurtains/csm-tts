--- conflicted
+++ resolved
@@ -79,7 +79,6 @@
                 "error": f"Number of files ({len(files)}) doesn't match number of transcripts ({len(transcripts)})."
             }), 400
         
-<<<<<<< HEAD
         # Create a temporary directory for this specific upload session
         temp_upload_dir = os.path.join(TEMP_DIR, f"upload_{int(time.time())}_{os.urandom(4).hex()}")
         os.makedirs(temp_upload_dir, exist_ok=True)
@@ -104,31 +103,6 @@
         # Ensure segment directory exists
         os.makedirs("segments", exist_ok=True)
         segments = load_audio_and_save_segment(transcripts, saved_filenames, name)
-=======
-        with tempfile.TemporaryDirectory() as temp_dir:
-            temp_files = []
-            for file in files:
-                if file.filename:
-                    import uuid
-                    file_extension = os.path.splitext(file.filename)[1]
-                    unique_filename = f"{uuid.uuid4().hex}{file_extension}"
-                    
-                    file_path = os.path.join(temp_dir, unique_filename)
-                    file.save(file_path)
-                    temp_files.append(file_path)
-                    print(f"Saved uploaded file as: {file_path}")
-            
-            try:
-                segments = load_audio_and_save_segment(transcripts, temp_files, name)
-            finally:
-                for temp_file in temp_files:
-                    try:
-                        if os.path.exists(temp_file):
-                            os.remove(temp_file)
-                            print(f"Deleted temporary file: {temp_file}")
-                    except Exception as e:
-                        print(f"Error deleting temporary file {temp_file}: {e}")
->>>>>>> c44c25dc
         
         # Clean up - delete temp directory after processing
         try:
